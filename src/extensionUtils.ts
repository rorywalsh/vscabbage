// MIT License
// Copyright (c) 2024 rory Walsh
// See the LICENSE file for details.

import * as vscode from 'vscode';
// @ts-ignore
import { WidgetProps } from './cabbage/widgetTypes';
import path from 'path';
import os from 'os';
import fs from 'fs';
import { Commands } from './commands';
import { ChildProcess, exec } from "child_process";
import WebSocket from 'ws';
import stringify from 'json-stringify-pretty-compact';
import { Settings } from './settings';


/** 
 *  Define an interface for the old-style widget structure
*/
interface WidgetChannel { id: string; event: string; range?: { min: number; max: number; defaultValue?: number; value?: number; increment?: number; skew?: number } }
interface Widget { type: string; bounds?: { top: number; left: number; width: number; height: number }; channels?: WidgetChannel[]; size?: { width: number; height: number }; text?: string | string[]; tableNumber?: number }

export class ExtensionUtils {

    // Map of pending default requests from extension -> webview
    private static pendingDefaultRequests: Map<string, { resolve: (v: any) => void, reject: (e: any) => void, timer?: NodeJS.Timeout }> = new Map();
    // Cache of defaults per widget type to avoid repeated RPCs
    private static defaultsCache: Map<string, any> = new Map();

    private static generateRequestId(): string {
        return `${Date.now().toString(36)}-${Math.random().toString(36).slice(2, 9)}`;
    }

    /**
     * Request default props for a widget type from the webview (RPC).
     * Resolves to the defaults object or null on timeout/error.
     */
    static requestDefaults(panel: vscode.WebviewPanel | undefined, type: string, timeoutMs: number = 2000): Promise<any> {
        // Return cached value if present
        if (!panel) { return Promise.resolve(null); }
        if (this.defaultsCache.has(type)) {
            return Promise.resolve(this.defaultsCache.get(type));
        }

        return new Promise((resolve, reject) => {
            try {
                const requestId = this.generateRequestId();
                const timer = setTimeout(() => {
                    // Timeout: cleanup and reject
                    const entry = this.pendingDefaultRequests.get(requestId);
                    if (entry) {
                        entry.reject(new Error('timeout'));
                        this.pendingDefaultRequests.delete(requestId);
                    }
                }, timeoutMs);

                this.pendingDefaultRequests.set(requestId, { resolve, reject, timer });
                // Debug log
                try {
                    Commands.getOutputChannel().appendLine(`Extension: requesting defaults for type='${type}' (id=${requestId})`);
                } catch (e) { /* ignore */ }

                panel.webview.postMessage({ command: 'requestDefaults', requestId, type });
            } catch (err) {
                try { Commands.getOutputChannel().appendLine(`Extension: requestDefaults failed to post message: ${err}`); } catch (e) { }
                return resolve(null);
            }
        });
    }

    /**
     * Internal: resolve a pending defaults request coming from the webview.
     */
    static handleDefaultsResponse(requestId: string, defaults: any, type?: string) {
        const entry = this.pendingDefaultRequests.get(requestId);
        if (!entry) { return; }
        if (entry.timer) { clearTimeout(entry.timer); }
        try {
            Commands.getOutputChannel().appendLine(`Extension: received defaults response for requestId=${requestId} - ${defaults ? JSON.stringify(Object.keys(defaults)) : String(defaults)}`);
        } catch (e) { /* ignore */ }
        entry.resolve(defaults);
        // cache defaults by provided type or by defaults.type if present
        try {
            const cacheKey = (typeof type === 'string' && type) ? type : (defaults && defaults.type ? defaults.type : null);
            if (cacheKey) {
                this.defaultsCache.set(cacheKey, defaults);
            }
        } catch (e) { /* ignore */ }
        this.pendingDefaultRequests.delete(requestId);
    }


    /**
     * Cache of parsed default props keyed by widget type.
     * Populated at activation by scanning JS source files.
     */
    static defaultPropsByType: Record<string, WidgetProps> = {};

    /**
     * Returns the cached default props for a widget type, or an empty object
     * if none have been discovered.
     */
    static getDefaultPropsForType(type: string): WidgetProps {
        if (!type) return {} as WidgetProps;
        return ExtensionUtils.defaultPropsByType[type] || ({} as WidgetProps);
    }
    /**
     * Gets the warning comment for Cabbage sections based on user settings.
     * @returns The warning comment string if enabled, otherwise an empty string.
     */
    static getWarningComment(): string {
        const config = vscode.workspace.getConfiguration("cabbage");
        const showWarning = config.get("showWarningComment", true);
        if (!showWarning) {
            return "";
        }
        return `<!--⚠️ Warning: Any custom formatting (indentation, spacing, or comments) may 
be lost when working with the UI editor. -->\n`;
    }

    /**
     * Removes any warning comment from the text.
     * @param text The text to clean.
     * @returns The text with warning comments removed.
     */
    static removeWarningComment(text: string): string {
        return text.replace(/<\!--[\s\S]*?Warning:[\s\S]*?--\>[\s\n]*/g, '');
    }


    static sendTextToWebView(editor: vscode.TextDocument | undefined, command: string, panel: vscode.WebviewPanel | undefined) {
        if (editor) {
            if (editor.fileName.split('.').pop() === 'csd') {
                vscode.commands.executeCommand("workbench.action.webview.reloadWebviewAction");
                if (editor.getText().includes('<Cabbage>') && editor.getText().includes('</Cabbage>')) {
                    panel?.webview.postMessage({ command, text: editor.getText() });
                }
            }
        }
    }

    /**
     * Initializes or updates the highlight decoration type, used for highlighting in editors.
     */
    static initialiseHighlightDecorationType(highlightDecorationType: vscode.TextEditorDecorationType | undefined) {
        if (!highlightDecorationType) {
            highlightDecorationType = vscode.window.createTextEditorDecorationType({
                backgroundColor: 'rgba(0, 0, 0, 0.1)'
            });
        }
    }

    /**
     * Highlights and scrolls to an object within the document based on updated properties.
     * Supports both single-line and multi-line objects.
     */
    static highlightAndScrollToUpdatedObject(updatedProps: WidgetProps, cabbageStartIndex: number, isSingleLine: boolean,
        textEditor: vscode.TextEditor | undefined,
        highlightDecorationType: vscode.TextEditorDecorationType,
        shouldScroll: boolean = true) {
        if (!textEditor) { return; }

        const document = textEditor.document;
        const documentText = document.getText();
        const lines = documentText.split('\n');
        ExtensionUtils.initialiseHighlightDecorationType(highlightDecorationType);

        textEditor.setDecorations(highlightDecorationType, []);

        if (isSingleLine) {
            const channelPattern = new RegExp(`"channel":\\s*"${updatedProps.channel}"`, 'i');
            const lineNumber = lines.findIndex(line => channelPattern.test(line));

            if (lineNumber >= 0) {
                const start = new vscode.Position(lineNumber, 0);
                const end = new vscode.Position(lineNumber, lines[lineNumber].length);
                textEditor.setDecorations(highlightDecorationType, [{ range: new vscode.Range(start, end) }]);
                if (shouldScroll) { textEditor.revealRange(new vscode.Range(start, end), vscode.TextEditorRevealType.InCenter); }
            }
        } else {
            const pattern = new RegExp(`\\{(?:[^{}]|\\{[^{}]*\\})*?"channel":\\s*"${updatedProps.channel}"(?:[^{}]|\\{[^{}]*\\})*?\\}`, 's');
            const match = pattern.exec(documentText);

            if (match) {
                const objectStartIndex = documentText.indexOf(match[0]);
                const objectEndIndex = objectStartIndex + match[0].length;
                const startPos = document.positionAt(objectStartIndex);
                const endPos = document.positionAt(objectEndIndex);
                textEditor.setDecorations(highlightDecorationType, [{ range: new vscode.Range(startPos, endPos) }]);
                if (shouldScroll) {
                    textEditor.revealRange(new vscode.Range(startPos, endPos), vscode.TextEditorRevealType.InCenter);
                }
            }
        }
    }

    /**
     * Basic sleep function for testing various things.
     */
    static sleep(ms: number): Promise<void> {
        return new Promise(resolve => setTimeout(resolve, ms));
    }


    /**
     * Gracefully or forcefully terminates a process by PID across platforms.
     * @param {number | ChildProcess | undefined} pid - The process ID or child process to terminate.
     * @param {boolean} force - Whether to force kill (`SIGKILL` on Unix/macOS, `/F` on Windows).
     * Not good to forcedly kill the process as the CabbageApp might not clean.
     */
    static terminateProcess(pid: number | ChildProcess | undefined, websocket: WebSocket | undefined, force = false) {


        // Handle case where pid is undefined or invalid
        if (!pid || (typeof pid === 'number' && isNaN(pid))) {
            Commands.getOutputChannel().appendLine("Invalid PID provided.");
            return;
        }


        // If pid is a child process, use its pid
        const targetPid = typeof pid === "number" ? pid : pid?.pid;

        // Ensure targetPid is a valid number before calling process.kill
        if (typeof targetPid !== "number") {
            Commands.getOutputChannel().appendLine("Invalid PID value.");
            return;
        }

        if (process.platform === "win32") {
            // Windows: Use `taskkill` command to kill the process (without /F for graceful shutdown)
            const command = `taskkill /PID ${targetPid} ${force ? "/F" : ""}`;
            exec(command, (err, stdout, stderr) => {
                if (err) {
                    Commands.getOutputChannel().appendLine(`Failed to terminate Cabbage server (${targetPid}): ${(err as Error).message}`);
                } else {
                    Commands.getOutputChannel().appendLine(`Cabbage sserver (${targetPid}) terminated successfully.`);
                }
            });
        } else {
            // Unix/macOS: Use `SIGTERM` first, then `SIGKILL` if needed
            try {
                process.kill(targetPid, "SIGTERM");
                // Commands.getOutputChannel().appendLine(`Sent SIGTERM to process ${targetPid}. Waiting for graceful shutdown...`);

                // Give the process time to handle the signal gracefully
                setTimeout(() => {
                    try {
                        // Check if process is still running
                        process.kill(targetPid, 0); // Signal 0 checks if process exists
                        //Commands.getOutputChannel().appendLine(`Process ${targetPid} did not respond to SIGTERM. Sending SIGKILL...`);
                        process.kill(targetPid, "SIGKILL");
                        //Commands.getOutputChannel().appendLine(`Process ${targetPid} force terminated with SIGKILL.`);
                    } catch (killErr) {
                        // Process already exited
                        Commands.getOutputChannel().appendLine(`Process ${targetPid} terminated successfully.`);
                    }
                }, 500); // Wait 500ms before force killing

            } catch (err) {
                Commands.getOutputChannel().appendLine(`Failed to terminate process ${targetPid}: ${(err as Error).message}`);
            }
        }
    }

    /*
    * Function to jump to the definition of a word in the document
    * @param editor The active text editor
    */
    static goToDefinition(editor: vscode.TextEditor) {
        if (!editor) {
            vscode.window.showErrorMessage("No active editor.");
            console.error("goToDefinition: editor is undefined");
            return;
        }

        if (!editor.selection) {
            vscode.window.showErrorMessage("Editor has no selection.");
            console.error("goToDefinition: editor.selection is undefined", editor);
            return;
        }

        const position = editor.selection.isEmpty ? editor.selection.active : editor.selection.start; // Use start if selection is not empty

        if (!position) {
            vscode.window.showErrorMessage("No active cursor position.");
            return;
        }

        console.log("Cursor position:", position); // Debug: check the cursor position

        const word = ExtensionUtils.getWordAtPosition(editor, position);
        console.log("Word at cursor:", word); // Debug: check the word found

        if (word) {
            ExtensionUtils.jumpToWidgetObject(editor, word);
        } else {
            vscode.window.showErrorMessage("No valid word found at the cursor position.");
        }
    }


    /*
    * Function to jump to a specific widget in the document
    * @param editor The active text editor
    * @param widgetName The name of the widget to jump to
    * @returns The position of the widget in the document
    */
    static jumpToWidgetObject(editor: vscode.TextEditor, widgetName: string) {
        // Implement the logic to jump to the widget based on the widgetName
        const widgetPosition = ExtensionUtils.findWidgetPosition(editor, widgetName); // Use Commands to find the widget position
        if (widgetPosition) {
            if (editor) {
                editor.selection = new vscode.Selection(widgetPosition, widgetPosition);
                editor.revealRange(new vscode.Range(widgetPosition, widgetPosition));
            }
        } else {
            vscode.window.showErrorMessage(`Widget "${widgetName}" not found.`);
        }
    }

    /*
    * Function to find the position of a widget in the document
    * @param editor The active text editor
    * @param widgetName The name of the widget to find
    * @returns The position of the widget in the document
    */
    static findWidgetPosition(editor: vscode.TextEditor, widgetName: string): vscode.Position | null {
        if (!editor) {
            return null; // No active editor
        }

        const document = editor.document;
        const text = document.getText(); // Get the entire document text

        // Create a regex pattern to find the channel in the JSON objects
        const pattern = new RegExp(`"id":\\s*"${widgetName}"`, 'i'); // Case-insensitive search for the id

        // Search for the pattern in the document text
        const match = pattern.exec(text);
        if (match) {
            const startIndex = match.index; // Get the start index of the match
            const endIndex = startIndex + match[0].length; // Get the end index of the match

            // Convert the indices to positions in the document
            const startPos = document.positionAt(startIndex);
            const endPos = document.positionAt(endIndex);

            // Return the start position of the match
            return startPos;
        }

        return null; // No match found
    }

    /**
     * Helper function to extract the word at the given position
     * in the current line of the active text editor.
     * @param editor The active text editor.
     * @param position The position to extract the word from.
     * @returns The word at the given position or null if not found. 
     */
    static getWordAtPosition(editor: vscode.TextEditor, position: vscode.Position): string | null {
        if (!editor || !position) {
            vscode.window.showErrorMessage("Invalid editor or position.");
            return null; // Return null if editor or position is invalid
        }

        const line = editor.document.lineAt(position.line).text; // Get the current line text
        const startChar = position.character; // Current cursor position

        // Use a regex to find the word enclosed in quotes
        const wordRegex = /"([^"]*)"/g; // Matches words enclosed in double quotes
        let match;

        // Find the word in the current line
        while ((match = wordRegex.exec(line)) !== null) {
            const matchStart = match.index + 1; // Start index of the word (after the opening quote)
            const matchEnd = matchStart + match[1].length; // End index of the word (before the closing quote)

            // Check if the cursor is within the match
            if (startChar >= matchStart && startChar < matchEnd) {
                return match[1]; // Return the matched word without quotes
            }
        }

        return null; // No word found
    }

    /**
     * Finds the TextEditor associated with the given filename.
     * @param filename The name of the file to find.
     * @returns The TextEditor associated with the file or undefined if not found.
     */
    static async findTextEditor(filename: string): Promise<vscode.TextEditor | undefined> {
        // Get all tab inputs from all tab groups
        const tabs = vscode.window.tabGroups.all.flatMap(group => group.tabs);

        for (const tab of tabs) {
            // Check if the tab input corresponds to a text document with a matching filename
            if (tab.input instanceof vscode.TabInputText && tab.input.uri.fsPath.endsWith(filename)) {
                // Ensure the document is opened and shown in the editor
                const document = await vscode.workspace.openTextDocument(tab.input.uri);
                const editor = vscode.window.visibleTextEditors.find(e => e.document === document);

                if (editor) {
                    return editor; // Return the associated TextEditor
                }

                // If the editor is not already visible, show it and return
                return vscode.window.showTextDocument(document, { preview: false });
            }
        }

        return undefined; // Return undefined if no matching TextEditor is found
    }


    /**
     * Finds and saves a document based on the filename.
     * @param filename The name of the file to find.
     * @returns The found and saved document or undefined if not found.
     */
    static async findDocument(filename: string, save: boolean): Promise<vscode.TextDocument | undefined> {
        const tabs = vscode.window.tabGroups.all.flatMap(group => group.tabs);
        for (const tab of tabs) {
            if (tab.input instanceof vscode.TabInputText && tab.input.uri.fsPath.endsWith(filename)) {
                const document = await vscode.workspace.openTextDocument(tab.input.uri);
                await vscode.window.showTextDocument(document, { preview: false });
                if (save) {
                    await ExtensionUtils.saveDocumentIfDirty(document);
                }
                return document;
            }
        }
        return undefined;
    }

    /**
     * Renames a file and return news file name.
     * @param originalPath 
     * @param newFileName 
     * @param newExt  (optional)
     * @returns 
     */
    static async renameFile(originalPath: string, newFileName: string, newExt?: string): Promise<string> {
        const dir = path.dirname(originalPath);
        const ext = newExt || path.extname(originalPath); // Use provided extension or preserve the original
        const newPath = path.join(dir, newFileName + ext);

        // Rename the file on the filesystem
        await fs.promises.rename(originalPath, newPath);

        console.log(`File renamed from ${originalPath} to ${newPath}`);

        // Return the new path
        return newPath;
    }

    /**
     * Returns true if file is a directory
     * @param filePath 
     * @returns 
     */
    static async isDirectory(filePath: string): Promise<boolean> {
        try {
            const stats = await fs.promises.stat(filePath);
            return stats.isDirectory();
        } catch {
            return false;
        }
    }
    /**
     * Saves the document if it is dirty.
     * @param document The document to save.
     * @returns True if saved successfully, otherwise false.
     */
    static async saveDocumentIfDirty(document: vscode.TextDocument): Promise<boolean> {
        if (document.isDirty) {
            const success = await document.save();
            if (!success) {
                vscode.window.showErrorMessage('Failed to save the document.');
                return false;
            }
        }
        return true;
    }
    /**
     * Opens or shows a text document, ensuring it appears in the correct view column
     * and that focus remains on the previously active document.
     */
    static async openOrShowTextDocument(filePath: string): Promise<vscode.TextEditor | null> {
        try {
            const csdEditor = vscode.window.visibleTextEditors.find(editor => editor.document.fileName.endsWith('.csd'));
            const viewColumn = csdEditor ? csdEditor.viewColumn : vscode.ViewColumn.One;
            const existingEditor = vscode.window.visibleTextEditors.find(editor => editor.document.fileName === filePath);

            if (existingEditor) { return existingEditor; }

            const document = await vscode.workspace.openTextDocument(filePath);
            return vscode.window.showTextDocument(document, { preview: false, viewColumn, preserveFocus: true });
        } catch (error) {
            console.error(`Failed to open document: ${filePath}`, error);
            return null;
        }
    }

    /**
     * Updates JSON text in the document based on the current mode, highlight, and properties.
     * Handles both external file references and in-line JSON updates within `<Cabbage>` tags.
     */
    static async updateText(jsonText: string, cabbageMode: string, vscodeOutputChannel: vscode.OutputChannel, highlightDecorationType: vscode.TextEditorDecorationType, lastSavedFileName: string | undefined, panel: vscode.WebviewPanel | undefined, retryCount: number = 3, oldId?: string): Promise<void> {
        if (cabbageMode === "play") {
            return;
        }

        // this isn't always a text file, it can also be the panel. So we need to retrieve the panel name
        // and then the relevant textEditor
        const textEditor = vscode.window.activeTextEditor;

        // Defensive: ensure we have a valid JSON string before attempting to parse.
        if (typeof jsonText !== 'string' || jsonText === '' || jsonText === 'undefined') {
            console.error('ExtensionUtils.updateText: invalid jsonText received:', jsonText);
            try {
                vscodeOutputChannel.appendLine(`ExtensionUtils.updateText: invalid jsonText received: ${String(jsonText)}`);
                vscodeOutputChannel.show(true);
            } catch (e) {
                // ignore logging errors
            }
            return;
        }

        let props: WidgetProps;
        try {
            props = JSON.parse(jsonText);
        } catch (error) {
            console.error("Failed to parse JSON text:", error);
            vscodeOutputChannel.append(`Failed to parse JSON text: ${error}`);
            return;
        }

        let document: vscode.TextDocument;

        if (!textEditor && lastSavedFileName) {

            try {
                document = await vscode.workspace.openTextDocument(lastSavedFileName);
                // Don't show the document, just keep it in the background
            } catch (error) {
                console.error("Failed to open document:", error);
                return;
            }
        } else if (textEditor) {
            document = textEditor.document;
        } else {
            console.error("No text editor is available and no last saved file name.");
            return;
        }

        const originalText = document.getText();
        // Ask webview for canonical default props for this widget type (used for filtering)
        let defaultProps = {} as WidgetProps;
        if (panel && props && typeof props.type === 'string') {
            try {
                // Try a few times because the webview may not have finished registering widget constructors yet
                const maxAttempts = 3;
                let attempt = 0;
                let rsp: any = null;
                while (attempt < maxAttempts) {
                    attempt++;
                    try {
                        rsp = await ExtensionUtils.requestDefaults(panel, props.type);
                    } catch (e) {
                        rsp = null;
                    }
                    if (rsp && typeof rsp === 'object') {
                        defaultProps = rsp as WidgetProps;
                        break;
                    }
                    // small backoff
                    await new Promise(res => setTimeout(res, 150));
                }
                if (!defaultProps || Object.keys(defaultProps).length === 0) {
                    // final fallback - empty defaults
                    defaultProps = {} as WidgetProps;
                }
            } catch (err) {
                // ignore - fallback to empty defaults
                console.warn('Failed to obtain defaults from webview:', err);
            }
        }


<<<<<<< HEAD
=======
        // Default props are only used for filtering - we don't need them in the extension
        // The webview will handle actual widget defaults
        // Use any cached default props discovered at activation time.
        let defaultProps = {} as WidgetProps;
        try {
            if (props && props.type) {
                defaultProps = ExtensionUtils.getDefaultPropsForType(props.type) || ({} as WidgetProps);
            }
        } catch (err) {
            // Fall back to empty defaults if cache lookup fails
            defaultProps = {} as WidgetProps;
        }
>>>>>>> 4ed1d47e

        const cleanedText = ExtensionUtils.removeWarningComment(originalText);
        const cabbageRegexWithWarning = /<\!--[\s\S]*?Warning:[\s\S]*?--\>[\s\n]*<Cabbage>([\s\S]*?)<\/Cabbage>/;
        const cabbageRegexWithoutWarning = /<Cabbage>([\s\S]*?)<\/Cabbage>/;
        let cabbageMatch = originalText.match(cabbageRegexWithWarning);

        if (!cabbageMatch) {
            cabbageMatch = originalText.match(cabbageRegexWithoutWarning);
        }

        let externalFile = '';

        if (cabbageMatch) {
            const cabbageContent = cabbageMatch[1].trim();

            try {
                const cabbageJsonArray = JSON.parse(cabbageContent) as WidgetProps[];
                const hasFormType = cabbageJsonArray.some(obj => obj.type === 'form');

                if (!hasFormType) {
                    externalFile = ExtensionUtils.getExternalJsonFileName(cabbageContent, document.fileName);
                }

                if (!externalFile) {
                    const updatedJsonArray = ExtensionUtils.updateJsonArray(cabbageJsonArray, props, defaultProps, oldId);
                    const config = vscode.workspace.getConfiguration("cabbage");
                    const isSingleLine = config.get("defaultJsonFormatting") === 'Single line objects';

                    let formattedArray: string;
                    if (isSingleLine) {
                        formattedArray = ExtensionUtils.formatJsonObjects(updatedJsonArray, '    ');
                    } else {
                        // Use the same stringify function and config as the format command
                        const indentSpaces = config.get("jsonIndentSpaces", 4);
                        const maxLength = config.get("jsonMaxLength", 120);
                        formattedArray = stringify(updatedJsonArray, { maxLength: maxLength, indent: indentSpaces });
                    }

                    const isInSameColumn = panel && textEditor && panel.viewColumn === textEditor.viewColumn;

                    // Build the new document text with the updated cabbage section
                    const updatedCabbageSection = this.getWarningComment() + `<Cabbage>${formattedArray}</Cabbage>`;
                    const newText = originalText.replace(cabbageMatch[0], updatedCabbageSection);

                    // Replace the entire document to avoid positioning issues
                    const workspaceEdit = new vscode.WorkspaceEdit();
                    workspaceEdit.replace(
                        document.uri,
                        new vscode.Range(0, 0, document.lineCount, 0),
                        newText
                    );

                    const success = await vscode.workspace.applyEdit(workspaceEdit);
                    if (!success && retryCount > 0) {
                        // If the edit failed, wait a bit and try again
                        await new Promise(resolve => setTimeout(resolve, 100));
                        return ExtensionUtils.updateText(jsonText, cabbageMode, vscodeOutputChannel, highlightDecorationType, lastSavedFileName, panel, retryCount - 1);
                    }

                    // Attempt to highlight the updated object
                    if (textEditor) {
                        const cabbageStartIndex = newText.indexOf('<Cabbage>');
                        ExtensionUtils.highlightAndScrollToUpdatedObject(props, cabbageStartIndex, isSingleLine, textEditor, highlightDecorationType, !isInSameColumn);
                    }
                }
            } catch (parseError) {
                return;
            }
        } else {
            // No Cabbage section found, add one using the setting
            const config = vscode.workspace.getConfiguration("cabbage");
            const cabbageSectionPosition = 'top';//config.get('cabbageSectionPosition', 'top');

            const warningComment = `<!--\n⚠️ Warning:\nAlthough you can manually edit the Cabbage JSON code, it will\nalso be rewritten by the Cabbage UI editor. This means any\ncustom formatting (indentation, spacing, or comments) may be\nlost when the file is saved through the editor.\n-->\n`;

            const cabbageContent = warningComment + `
<Cabbage>[
{"type":"form","caption":"Untitled","size":{"height":300,"width":600},"pluginId":"def1"},
${JSON.stringify(props, null, 4)}
]</Cabbage>`;

            const workspaceEdit = new vscode.WorkspaceEdit();

            if (cabbageSectionPosition === 'top') {
                // Insert at the beginning of the file
                workspaceEdit.insert(document.uri, new vscode.Position(0, 0), cabbageContent);
            } else {
                // Insert after </CsoundSynthesizer> tag
                const csoundEndTag = '</CsoundSynthesizer>';
                const endIndex = originalText.indexOf(csoundEndTag);

                if (endIndex !== -1) {
                    // Insert after the closing tag
                    const insertPosition = document.positionAt(endIndex + csoundEndTag.length);
                    workspaceEdit.insert(document.uri, insertPosition, '\n' + cabbageContent.trim());
                } else {
                    // If no CsoundSynthesizer tag found, insert at the end
                    const endPosition = document.positionAt(originalText.length);
                    workspaceEdit.insert(document.uri, endPosition, '\n' + cabbageContent.trim());
                }
            }

            try {
                await vscode.workspace.applyEdit(workspaceEdit);
            } catch (error) {
                console.error("Failed to add Cabbage section:", error);
                vscodeOutputChannel.append(`Failed to add Cabbage section: ${error}`);
            }
        }

        if (externalFile) {
            const externalEditor = await ExtensionUtils.openOrShowTextDocument(externalFile);
            if (externalEditor) {
                await ExtensionUtils.updateExternalJsonFile(externalEditor, props, defaultProps);
            } else {
                vscodeOutputChannel.append(`Failed to open the external JSON file: ${externalFile}`);
            }
        }
    }

    /**
     * Formats the given text based on indentation and special formatting rules for `<Cabbage>` sections.
     * Uses custom indentation for control structures like `if`, `else`, `instr`, and `opcode`.
     * Also formats JSON content within `<Cabbage>` sections.
     */
    static formatText(text: string, indentSpaces: number = 4): string {

        const startTag = '<Cabbage>';
        const endTag = '</Cabbage>';

        const startIndex = text.indexOf(startTag);
        const endIndex = text.indexOf(endTag) + endTag.length;
        const lines = text.split('\n');

        if (startIndex === -1 || endIndex === -1 || startIndex > endIndex) {
            // If no Cabbage section is found, format the entire text
            const updatedText = this.formatNonCabbageContent(lines, ' '.repeat(indentSpaces));
            return updatedText.join('\n');
        }

        const beforeCabbage = text.substring(0, startIndex).split('\n');;
        const cabbageSection = text.substring(startIndex, endIndex);
        const afterCabbage = text.substring(endIndex).split('\n');;

        const formattedBeforeCabbage = this.formatNonCabbageContent(beforeCabbage, ' '.repeat(indentSpaces));
        const formattedAfterCabbage = this.formatNonCabbageContent(afterCabbage, ' '.repeat(indentSpaces));

        // Format the JSON content within the Cabbage section
        const formattedCabbageSection = this.formatCabbageSection(cabbageSection);

        return formattedBeforeCabbage.join('\n') + formattedCabbageSection + formattedAfterCabbage.join('\n');
    }

    /**
     * Formats the JSON content within a Cabbage section.
     * @param cabbageSection The full Cabbage section including tags.
     * @returns The formatted Cabbage section with formatted JSON.
     */
    static formatCabbageSection(cabbageSection: string): string {
        const startTag = '<Cabbage>';
        const endTag = '</Cabbage>';

        const startIndex = cabbageSection.indexOf(startTag);
        const endIndex = cabbageSection.indexOf(endTag);

        if (startIndex === -1 || endIndex === -1 || startIndex > endIndex) {
            return cabbageSection; // Return as-is if tags are malformed
        }

        const beforeTag = cabbageSection.substring(0, startIndex + startTag.length);
        const jsonContent = cabbageSection.substring(startIndex + startTag.length, endIndex);
        const afterTag = cabbageSection.substring(endIndex);

        try {
            // Get formatting settings from configuration
            const config = vscode.workspace.getConfiguration("cabbage");
            const indentSpaces = config.get("jsonIndentSpaces", 4);
            const maxLength = config.get("jsonMaxLength", 120);

            // Parse and format the JSON content
            const jsonObject = JSON.parse(jsonContent.trim());
            const formattedJson = stringify(jsonObject, { maxLength: maxLength, indent: indentSpaces });
            return beforeTag + '\n' + formattedJson + '\n' + afterTag;
        } catch (error) {
            // If JSON parsing fails, return the original section
            return cabbageSection;
        }
    }

    static collapseCabbageContent(cabbageContent: string): string {
        let formattedCabbageText = '';
        try {
            const jsonArray = JSON.parse(cabbageContent);
            formattedCabbageText = ExtensionUtils.formatJsonObjects(jsonArray, '') + '\n';
        } catch (error) {
            formattedCabbageText = cabbageContent + '\n'; // If parsing fails, keep the original content
        }
        return formattedCabbageText;
    }


    static formatNonCabbageContent(lines: string[], indentString: string): string[] {
        let indents = 0; // Tracks current indentation level
        const formattedLines: string[] = [];

        for (let index = 0; index < lines.length; index++) {
            const line = lines[index];
            const trimmedLine = line.trim();

            // Decrease indentation level for end keywords and labels
            if (
                trimmedLine.startsWith("endif") ||
                trimmedLine.startsWith("endin") ||
                trimmedLine.startsWith("endop") ||
                trimmedLine.startsWith("od") ||
                trimmedLine.startsWith("else") ||
                trimmedLine.startsWith("enduntil")
            ) {
                indents = Math.max(0, indents - 1);
            }

            // Add indentation
            const indentText = indentString.repeat(indents);
            formattedLines.push(indentText + trimmedLine);

            // Increase indentation level for specific keywords
            if (
                (trimmedLine.startsWith("if ") && trimmedLine.includes("then")) ||
                (trimmedLine.startsWith("if(") && trimmedLine.includes("then")) ||
                trimmedLine.startsWith("instr") ||
                trimmedLine.startsWith("opcode") ||
                trimmedLine.startsWith("else") ||
                trimmedLine.startsWith("while")
            ) {
                indents++;
            }
        }

        return formattedLines;
    }

    static getResourcePath() {
        switch (os.platform()) {
            case 'darwin': // macOS
                return path.join(os.homedir(), 'Library', 'CabbageAudio');
            case 'win32': // Windows
                if (typeof process.env.PROGRAMDATA === 'string' && process.env.PROGRAMDATA.trim() !== '') {
                    return path.join(process.env.PROGRAMDATA, 'CabbageAudio');
                }
                else {
                    Commands.getOutputChannel().appendLine('Failed to get PROGRAMDATA environment variable. Using default path.');
                    return path.join('C:', 'ProgramData', 'CabbageAudio');
                }
            default: // todo..
                return path.join(os.homedir(), '.CabbageAudio');
        }
    }
    /**
     * Compares two objects for deep equality.
     * @param obj1 - The first object to compare.
     * @param obj2 - The second object to compare.
     * @returns true if the objects are deeply equal, false otherwise.
     */
    static deepEqual(obj1: any, obj2: any): boolean {
        // If both are the same instance (including primitives)
        if (obj1 === obj2) {
            return true; // They are equal
        }

        // If either is not an object or is null, they are not equal
        if (typeof obj1 !== 'object' || typeof obj2 !== 'object' || obj1 === null || obj2 === null) {
            return false; // They are not equal
        }

        // Get the keys of both objects
        const keys1 = Object.keys(obj1);
        const keys2 = Object.keys(obj2);

        // If the number of keys is different, the objects are not equal
        if (keys1.length !== keys2.length) {
            return false; // They are not equal
        }

        // Recursively compare properties
        for (let key of keys1) {
            // If the values for the current key are not deeply equal, return false
            if (!ExtensionUtils.deepEqual(obj1[key], obj2[key])) {
                return false; // They are not equal
            }
        }

        // All checks passed; objects are deeply equal
        return true;
    }

    /**
     * Converts old style Cabbage section to use new JSON format.
     * @param editor - The text editor containing the Cabbage section.
     */
    static async convertCabbageCodeToJSON(editor: vscode.TextEditor) {
        const document = editor.document;
        const text = document.getText();
        const cabbageRegex = /<Cabbage>([\s\S]*?)<\/Cabbage>/;
        const match = text.match(cabbageRegex);

        if (!match) {
            vscode.window.showErrorMessage("No Cabbage section found.");
            return;
        }

        const oldStyleWidgets = match[1].trim().split('\n').filter(line => line.trim() !== ''); // Filter out empty lines

        // Function to map old widget types to new camel case types
        const mapWidgetType = (type: string): string => {
            switch (type) {
                case 'hslider':
                    return 'horizontalSlider';
                case 'vslider':
                    return 'verticalSlider';
                case 'rslider':
                    return 'rotarySlider';
                case 'gentable':
                    return 'genTable';
                case 'checkbox':
                    return 'checkBox';
                case 'filebutton':
                    return 'fileButton';
                case 'combobox':
                    return 'comboBox';
                case 'optionbutton':
                    return 'optionButton';
                case 'texteditor':
                    return 'textEditor';
                case 'groupbox':
                    return 'groupBox';
                case 'listbox':
                    return 'listBox';
                case 'csoundoutput':
                default:
                    return type; // Return the original type if no mapping exists
            }
        };

        const newWidgets: Widget[] = oldStyleWidgets.map(line => {
            const widget: Partial<Widget> = {}; // Use Partial to allow for optional properties

            const typeMatch = line.match(/(\w+)\s+/);
            if (typeMatch) {
                widget.type = mapWidgetType(typeMatch[1]); // Map to camel case
            }

            const boundsMatch = line.match(/bounds\(([^)]+)\)/);
            if (boundsMatch) {
                const bounds = boundsMatch[1].split(',').map(Number);
                widget.bounds = { left: bounds[0], top: bounds[1], width: bounds[2], height: bounds[3] };
            }

            const sizeMatch = line.match(/size\(([^)]+)\)/);
            if (sizeMatch) {
                const size = sizeMatch[1].split(',').map(Number);
                widget.size = { width: size[0], height: size[1] }; // Only set if size is defined
            }

            const rangeMatch = line.match(/range\(([^)]+)\)/);
            let parsedRange: any | undefined = undefined;
            if (rangeMatch) {
                const range = rangeMatch[1].split(',').map(Number);
                parsedRange = {
                    min: range[0],
                    max: range[1],
                    defaultValue: range[2],
                    skew: range[3] !== undefined ? range[3] : 1,
                    increment: range[4] !== undefined ? range[4] : 0.001
                };
            }

            const textMatch = line.match(/text\(([^)]+)\)/);
            if (textMatch) {
                const textContent = textMatch[1].split(',').map(t => t.replace(/"/g, '').trim());
                widget.text = textContent.length > 1 ? textContent : textContent[0]; // Set as array or string
            }

            const channelMatch = line.match(/channel\("([^"]+)"\)/);
            const channelId = channelMatch ? channelMatch[1] : undefined;
            if (channelId) {
                const ch: WidgetChannel = { id: channelId, event: 'valueChanged' };
                if (parsedRange) ch.range = parsedRange;
                widget.channels = [ch];
            }

            return widget as Widget; // Cast back to Widget to ensure type safety
        });

        const newCabbageSection = `<Cabbage>${JSON.stringify(newWidgets, null, 4)}</Cabbage>`;

        const edit = new vscode.WorkspaceEdit();
        edit.replace(
            document.uri,
            new vscode.Range(
                document.positionAt(match.index!),
                document.positionAt(match.index! + match[0].length)
            ),
            newCabbageSection
        );

        vscode.workspace.applyEdit(edit);
    }

    /**
     * Updates a JSON array with new properties while removing defaults.
     * Merges incoming properties (from the props object) into an existing JSON array,
     * while removing any properties that match the default values defined in the defaultProps object.
     * @param jsonArray - The array of existing widget properties.
     * @param props - The new properties to merge into the array.
     * @param defaultProps - The default properties to compare against.
     * @returns The updated JSON array with merged properties.
     */
    static updateJsonArray(jsonArray: WidgetProps[], props: WidgetProps, defaultProps: WidgetProps, oldId?: string): WidgetProps[] {
        // Define properties to exclude from JSON output (internal-only fields)
        const excludeFromJson = ['samples', 'currentCsdFile', 'groupBaseBounds', 'origBounds', 'originalProps', 'channel', 'value', 'parameterIndex']; // Add any properties you want to exclude

        // Helper function to get channel id from props (handles both old 'channel' and new 'channels' format)
        const getChannelId = (obj: WidgetProps): string => {
            if (obj.id) {
                return obj.id;
            }
            if (obj.channels) {
                if (Array.isArray(obj.channels) && obj.channels[0]) {
                    return obj.channels[0].id;
                } else if (typeof obj.channels === 'object' && obj.channels[0]) {
                    return obj.channels[0].id;
                }
            }
            return obj.channel || '';
        };

        // Recursively clone and remove excluded properties from an object
        function cleanForEditor(obj: any): any {
            if (obj === null || obj === undefined) return obj;
            if (Array.isArray(obj)) return obj.map(cleanForEditor);
            if (typeof obj === 'object') {
                const out: any = {};
                Object.keys(obj).forEach((k) => {
                    if (excludeFromJson.includes(k)) return; // skip excluded keys
                    const v = obj[k];
                    out[k] = cleanForEditor(v);
                });
                return out;
            }
            return obj;
        }

        // Helper function to deep merge objects
        const deepMerge = (target: any, source: any): any => {
            if (Array.isArray(source)) {
                // If source is an array, merge each element
                if (Array.isArray(target)) {
                    return source.map((item, index) => {
                        if (index < target.length) {
                            return deepMerge(target[index], item);
                        } else {
                            return item;
                        }
                    });
                } else {
                    return source;
                }
            } else if (typeof source === 'object' && source !== null) {
                const output = Array.isArray(target) ? [] : { ...target };
                Object.keys(source).forEach(key => {
                    if (typeof source[key] === 'object' && source[key] !== null) {
                        if (!(key in output)) {
                            output[key] = source[key];
                        } else {
                            output[key] = deepMerge(output[key], source[key]);
                        }
                    } else {
                        output[key] = source[key];
                    }
                });
                return output;
            } else {
                return source;
            }
        };

        // Helper function to remove excluded properties from an object
        const removeExcludedProps = (obj: any) => {
            const newObj = { ...obj };
            excludeFromJson.forEach(prop => {
                delete newObj[prop];
            });
            return newObj;
        };

        // Helper: recursively strip properties from `obj` that are equal to `defaults`.
        // This handles nested objects and arrays (arrays use the first element of defaults as a template).
        const stripDefaults = (obj: any, defaults: any) => {
            if (!obj || !defaults) return;
            // If both are arrays and defaults has an element template, apply to each element
            if (Array.isArray(obj) && Array.isArray(defaults)) {
                const defElem = defaults[0];
                if (defElem !== undefined && typeof defElem === 'object' && defElem !== null) {
                    for (let i = 0; i < obj.length; i++) {
                        if (typeof obj[i] === 'object' && obj[i] !== null) {
                            stripDefaults(obj[i], defElem);
                        }
                    }
                }
                return;
            }

            if (typeof obj !== 'object' || typeof defaults !== 'object') return;

            Object.keys(defaults).forEach((k) => {
                if (!(k in obj)) return;
                const dv = defaults[k];
                const v = obj[k];

                // Exact match -> remove
                if (ExtensionUtils.deepEqual(v, dv)) {
                    delete obj[k];
                    return;
                }

                // Recurse for objects/arrays
                if (typeof v === 'object' && v !== null && typeof dv === 'object' && dv !== null) {
                    if (Array.isArray(v) && Array.isArray(dv)) {
                        // Use first element of dv as template for elements of v
                        if (dv.length > 0 && typeof dv[0] === 'object') {
                            for (let i = 0; i < v.length; i++) {
                                if (typeof v[i] === 'object' && v[i] !== null) {
                                    stripDefaults(v[i], dv[0]);
                                    // If element became empty, keep it (IDs etc. may be required)
                                }
                            }
                        } else {
                            // Primitive arrays - if they match, remove
                            if (ExtensionUtils.deepEqual(v, dv)) {
                                delete obj[k];
                            }
                        }
                    } else {
                        stripDefaults(v, dv);
                        if (typeof v === 'object' && !Array.isArray(v) && Object.keys(v).length === 0) {
                            delete obj[k];
                        }
                    }
                }
            });
        };

        // Legacy: do not enforce presence of props.type here. Accept the incoming
        // payload as-is and allow callers to decide how to handle missing 'type'.

        // Check if the new object is of type 'form'
        if (props.type === 'form') {
            const cleanedProps = cleanForEditor(props as any) as WidgetProps;
            const formIndex = jsonArray.findIndex(obj => obj.type === 'form');

            if (formIndex !== -1) {
                let newFormObject = deepMerge(jsonArray[formIndex], cleanedProps);
                // Preserve any existing behaviour: do not inject a 'type' here.
                // Recursively remove properties that match defaults
                try { stripDefaults(newFormObject, defaultProps); } catch (e) { console.error('Cabbage: stripDefaults error', e); }
                jsonArray[formIndex] = ExtensionUtils.sortOrderOfProperties(removeExcludedProps(newFormObject));
            } else {
                let newFormObject = { ...cleanedProps };
                // Do not auto-insert 'type' for newly created forms; keep cleanedProps as-is.
                // Recursively remove properties that match defaults
                try { stripDefaults(newFormObject, defaultProps); } catch (e) { console.error('Cabbage: stripDefaults error', e); }
                jsonArray.unshift(ExtensionUtils.sortOrderOfProperties(removeExcludedProps(newFormObject)));
            }
            return jsonArray;
        }

        // Use oldId if provided (for ID changes), otherwise use the current ID
        const searchId = oldId || getChannelId(props);

        // Find existing object by channel/id
        const existingObject = jsonArray.find(obj => getChannelId(obj) === searchId);

        if (existingObject) {
            const cleanedProps = cleanForEditor(props as any) as WidgetProps;
            let newObject = deepMerge(existingObject, cleanedProps);
            // Do not force a 'type' value here; keep merged object as-is.
            // Recursively remove properties that match defaults
            try { stripDefaults(newObject, defaultProps); } catch (e) { console.error('Cabbage: stripDefaults error', e); }
            const index = jsonArray.findIndex(obj => getChannelId(obj) === searchId);
            jsonArray[index] = ExtensionUtils.sortOrderOfProperties(removeExcludedProps(newObject));
        } else {
            const cleanedProps = cleanForEditor(props as any) as WidgetProps;
            let newObject = { ...cleanedProps };
            // Do not inject 'type' into new objects; rely on upstream payloads.
            // Recursively remove properties that match defaults
            try { stripDefaults(newObject, defaultProps); } catch (e) { console.error('Cabbage: stripDefaults error', e); }
            jsonArray.push(ExtensionUtils.sortOrderOfProperties(removeExcludedProps(newObject)));
        }

        return jsonArray;
    }

    /**
    * Returns html text to use in webview - various scripts get passed as vscode.Uri's
    */
    static getWebViewContent(mainJS: vscode.Uri, styles: vscode.Uri,
        cabbageStyles: vscode.Uri, interactJS: vscode.Uri, widgetWrapper: vscode.Uri,
        colourPickerJS: vscode.Uri, colourPickerStyles: vscode.Uri, propertyPanelStyles: vscode.Uri | null, isDarkTheme: boolean, propertyPanelPosition: string = 'right') {
        const themeClass = isDarkTheme ? 'vscode-dark' : 'vscode-light';
        const propertyPanelStylesLink = propertyPanelStyles ? `<link href="${propertyPanelStyles}" rel="stylesheet">` : '';
        const panelLayoutClass = propertyPanelPosition === 'left' ? 'property-panel-left' : 'property-panel-right';

        return `
<!doctype html>
<html lang="en">

<head>
  <meta charset="UTF-8" />
  <link rel="icon" type="image/svg+xml" href="/vite.svg" />
  <meta name="viewport" content="width=device-width, initial-scale=1.0" />
  <script type="module" src="${interactJS}"></script>
  <script type="module" src="${colourPickerJS}"></script>
  <link href="${styles}" rel="stylesheet">
  <link href="${cabbageStyles}" rel="stylesheet">  
  <link href="${colourPickerStyles}" rel="stylesheet">
  ${propertyPanelStylesLink}
  <script>
            window.interactJS = "${interactJS}";
</script>

  <style>
  .full-height-div {
    height: 100vh; /* Set the height to 100% of the viewport height */
  }
  </style>
</head>

<body data-vscode-context='{"webviewSection": "nav", "preventDefaultContextMenuItems": true}' class="${themeClass} ${panelLayoutClass}">


<div id="parent" class="full-height-div">
  <div id="LeftPanel" class="full-height-div draggablePanel">
    <div id="MainForm" class="form resizeOnly">
      <div class="wrapper">
        <div class="content" style="overflow-y: auto;">
          <ul class="menu">
          </ul>
        </div>
      </div>
    </div>
    <!-- new draggables go here -->
  </div>
  <span class="popup" id="popupValue">50</span>
  <div id="RightPanel" class="full-height-div">
    <div class="property-panel full-height-div">
      <!-- Properties will be dynamically added here -->
    </div>
  </div>
</div>
<div id="fullScreenOverlay" class="full-screen-div" style="display: none;">
  <!-- Insert your SVG code here -->
  <svg width="416" height="350" viewBox="0 0 416 350" fill="none" xmlns="http://www.w3.org/2000/svg">
<path d="M246.474 9.04216C313.909 21.973 358.949 68.9013 383.59 128.201L396.749 166.562L406.806 180.947C413.963 192.552 414.248 198.338 414.098 211.317C413.746 238.601 390.597 258.708 362.134 257.606C320.514 256.007 301.84 208.232 324.905 177.751C335.885 163.221 350.92 158.618 368.839 158.57L353.234 117.012C336.136 81.4166 310.272 54.6758 274.97 34.8559C258.04 25.3616 237.188 19.016 217.978 15.3557C208.944 13.6295 194.679 14.3648 189.482 6.72452C212.078 4.98229 223.761 4.6786 246.474 9.04216ZM73.8728 69.0612C64.1004 78.9551 55.6689 90.4475 49.2992 102.627C41.1192 118.259 33.9785 142.73 32.2017 160.169L30.5422 182.546C30.3746 188.236 32.2184 191.257 30.5422 196.931C19.0935 170.206 14.7521 144.728 30.5422 118.611C37.6997 107.838 42.9295 103.314 52.0315 94.6352C41.9573 97.8479 35.42 100.006 26.9551 106.655C4.19183 124.525 -2.46282 158.602 8.1645 184.144C16.6798 204.683 26.8042 205.626 33.5929 219.309C-3.88761 198.434 -10.14 143.577 16.026 112.217C21.2894 105.904 27.7764 100.965 35.2692 97.2405C40.432 94.6672 47.0531 93.3725 50.9755 89.3605L64.1674 70.6596C75.3143 56.7377 77.9963 56.1143 90.5848 45.0855C90.1322 54.0205 80.0078 62.8595 73.8728 69.0612ZM395.592 271.863C364.716 296.11 318.469 290.005 294.968 259.268C281.457 241.622 277.585 217.982 282.53 196.931C287.659 175.129 301.941 155.102 323.581 145.623C329.163 143.178 347.283 136.992 352.513 140.972C355.077 142.922 355.077 146.183 355.429 148.98C345.69 149.811 338.533 152.305 330.286 157.371C312.015 168.576 298.572 188.588 298.572 209.718C298.572 241.67 331.359 274.117 365.487 271.767C390.681 270.025 397.184 260.706 415.774 248.079C410.192 257.973 404.761 264.67 395.592 271.863Z" fill="#0295CF"/>
<path d="M230.675 348.909H227.077L218.08 349.481L213.282 348.962C177.915 346.548 139.152 335.834 110.124 315.074C69.8324 286.272 49.2547 241.867 47.1256 193.3L46.5499 186.742C46.3339 168.183 49.2547 144.15 55.1563 126.526C60.5782 110.351 67.7632 95.3805 78.271 81.811C88.6408 68.4144 96.7255 63.919 105.176 47.2314L122.833 13.2479C124.194 11.0301 128.441 2.76674 130.114 1.75916C131.817 0.727738 133.389 2.13477 134.714 3.12446C136.849 4.71036 139.776 7.36345 142.511 7.61981C145.672 7.91195 147.981 5.39599 149.684 3.11254C150.728 1.72339 151.819 -0.530244 153.93 0.232892C155.256 0.709852 157.637 3.2437 158.704 4.30494C161.919 7.49461 168.978 15.5195 173.099 16.4853C176.367 17.2544 179.234 15.2273 181.489 14.8338C184.854 14.2496 187.091 18.0712 188.776 20.4023L196.147 31.134L204.082 41.8656L215.879 59.7516C226.615 75.7596 236.409 89.2098 241.813 108.044C245.04 119.288 245.201 126.973 245.07 138.45C244.992 144.758 242.551 157.66 241.123 164.087C236.625 184.34 229.752 204.098 228.222 224.899L227.677 230.861V239.208C227.713 261.697 238.262 288.406 250.281 307.175L265.989 329.234L274.458 339.966C264.55 344.288 241.549 348.778 230.675 348.909ZM168.9 3.11254L168.301 3.70874V3.11254H168.9ZM290.051 11.4593L289.452 12.0555V11.4593H290.051ZM291.251 12.0555L290.651 12.6517V12.0555H291.251ZM292.45 12.6517L291.851 13.2479V12.6517H292.45ZM293.65 13.2479L293.05 13.8441V13.2479H293.65ZM294.849 13.8441L294.25 14.4403V13.8441H294.849ZM296.049 14.4403L295.449 15.0365V14.4403H296.049ZM297.248 15.0365L296.649 15.6327V15.0365H297.248ZM298.448 15.6327L297.848 16.2289V15.6327H298.448ZM299.647 16.2289L299.048 16.8251V16.2289H299.647ZM333.234 37.4895L345.481 47.7143C346.452 47.9766 347.79 47.8216 348.828 47.7143C358.184 48.0124 365.111 55.1072 370.161 62.1364C380.699 76.7969 386.09 93.7529 390.433 111.025C392.646 119.825 394.139 128.839 395.105 137.854C395.399 140.578 396.478 146.219 395.609 148.585C395.027 141.699 389.815 126.824 387.242 119.968C376.53 91.4039 357.788 63.0307 335.033 42.5631C328.37 36.5713 321.449 30.8597 314.042 25.7801C310.779 23.5443 303.798 19.7585 301.447 17.4213C312.068 21.9704 324.136 30.3768 333.234 37.4895ZM221.679 26.9606C223.808 27.7654 226.261 28.1231 227.677 29.9356H215.681C212.767 29.9773 206.781 31.277 204.394 29.9356C202.637 28.934 200.502 25.1839 199.488 23.3834C205.066 23.6397 216.605 25.0468 221.679 26.9606ZM231.275 26.9606L230.675 27.5568V26.9606H231.275ZM230.675 32.9226C239.852 32.9344 246.065 36.5475 254.066 40.5241C268.43 47.6666 282.165 56.4427 294.25 66.9954C300.985 72.8859 304.745 76.7314 310.491 83.5996C311.811 85.1795 315.049 88.7329 315.127 90.754C315.181 92.3936 313.226 95.3209 312.326 96.716C309.262 101.444 305.909 106.106 302.292 110.429C289.41 125.852 278.65 133.358 264.262 146.302C260.555 149.635 252.093 159.532 249.268 161.106C250.569 154.017 252.255 146.236 252.267 139.046V127.122C252.249 114.107 246.887 97.3778 240.685 85.9844L217.073 49.02C214.848 45.5143 209.102 37.2748 207.885 34.115L230.675 32.9226ZM275.657 48.4238L275.057 49.02V48.4238H275.657ZM277.456 49.6162L276.857 50.2124V49.6162H277.456ZM320.039 96.1198C327.548 107.316 334.787 120.349 339.231 133.084C330.283 135.439 325.761 135.94 317.04 140.394C297.656 150.291 282.836 169.226 276.275 189.723C263.488 229.675 283.532 276.655 324.837 290.171C333.378 292.967 338.776 293.462 347.628 293.462C344.623 298.572 336.748 305.255 332.034 309.208C320.555 318.836 309.651 325.591 296.049 331.804C291.407 333.92 286.657 336.418 281.655 337.581L272.311 326.253C264.568 316.386 256.609 305.148 250.755 294.058C234.712 263.634 231.473 233.735 239.594 200.455C241.897 191.023 243.384 179.272 248.872 171.241C267.986 143.273 301.195 128.899 318.84 96.1198H320.039Z" fill="#93D200"/>
</svg>

</div>
  <script type="module" src="${widgetWrapper}"></script>
  <script>
    console.log('Cabbage: HTML loaded, about to load main.js from:', '${mainJS}');
  </script>
  <script type="module" src="${mainJS}"></script>
  <script>
    console.log('Cabbage: Script tag for main.js was added to DOM');
    // Theme change handling
    window.addEventListener('message', event => {
      const message = event.data;
      if (message.command === 'updateTheme') {
        const body = document.body;
        body.className = message.isDarkTheme ? 'vscode-dark' : 'vscode-light';
      }
    });
  </script>
</body>

</html>`;
    }
    // Helper function to format JSON objects on single lines within the array
    static formatJsonObjects(jsonArray: any[], indentString: string): string {
        const formattedLines = [];

        formattedLines.push("[");  // Opening bracket on its own line

        jsonArray.forEach((obj, index) => {
            const formattedObject = JSON.stringify(obj);
            if (index < jsonArray.length - 1) {
                formattedLines.push(indentString + formattedObject + ','); // Add comma for all but the last object
            } else {
                formattedLines.push(indentString + formattedObject); // Last object without a comma
            }
        });

        formattedLines.push("]");  // Closing bracket on its own line

        return formattedLines.join('\n');
    }

    static sortOrderOfProperties(obj: WidgetProps): WidgetProps {
        const { type, id, bounds, range, ...rest } = obj; // Destructure type, id, bounds, range, and the rest of the properties, excluding deprecated 'channel'

        // Create an ordered bounds object only if bounds is present in the original object
        const orderedBounds = bounds ? {
            left: bounds.left,
            top: bounds.top,
            width: bounds.width,
            height: bounds.height,
        } : undefined;

        // Create an ordered range object only if range is present in the original object
        const orderedRange = range ? {
            min: range.min,
            max: range.max,
            defaultValue: range.defaultValue,
            skew: range.skew,
            increment: range.increment,
        } : undefined;

        // Return a new object with the original order and only include bounds/range if they exist
        const result: WidgetProps = {
            type,
            ...(id !== undefined && { id }), // Conditionally include id
            ...(orderedBounds && { bounds: orderedBounds }), // Conditionally include bounds
            ...rest,                                         // Include the rest of the properties
        };

        // Only include range if it's defined
        if (orderedRange) {
            result.range = orderedRange;
        }

        return result;
    }



    static async updateExternalJsonFile(editor: vscode.TextEditor, props: WidgetProps, defaultProps: WidgetProps) {
        const document = editor.document;
        const jsonArray = JSON.parse(document.getText()) as WidgetProps[];

        const updatedArray = ExtensionUtils.updateJsonArray(jsonArray, props, defaultProps);
        const updatedContent = JSON.stringify(updatedArray, null, 2);

        await editor.edit(editBuilder => {
            const entireRange = new vscode.Range(
                document.positionAt(0),
                document.positionAt(document.getText().length)
            );
            editBuilder.replace(entireRange, updatedContent);
        });
    }


    static getExternalJsonFileName(cabbageContent: string, csdFilePath: string): string {
        // Regular expression to find the include statement
        const includeRegex = /#include\s*"([^"]+\.json)"/;
        const includeMatch = includeRegex.exec(cabbageContent);

        if (includeMatch && includeMatch[1]) {
            const includeFilename = includeMatch[1];

            // Check if the path is relative, if so resolve it relative to the csd file
            if (!path.isAbsolute(includeFilename)) {
                return path.resolve(path.dirname(csdFilePath), includeFilename);
            }
            return includeFilename; // Absolute path
        }

        // Fallback: use the same name as the .csd file but with a .json extension
        const fallbackJsonFile = csdFilePath.replace(/\.csd$/, '.json');

        // Check if the fallback file exists
        if (require('fs').existsSync(fallbackJsonFile)) {
            return fallbackJsonFile;
        }

        // Return an empty string if no external JSON file is found
        return '';
    }

    static getNewCabbageFile(type: string) {
        if (type === 'effect') {
            return `
<Cabbage>[
{"type":"form","caption":"Effect","size":{"width":580,"height":300},"pluginId":"def1"},
{"type":"rotarySlider","channel":"gain","bounds":{"left":500,"top":200,"width":80,"height":80}, "text":"Gain", "range":{"min":0,"max":1,"defaultValue":0.5,"skew":1,"increment":0.01}}
]</Cabbage>
<CsoundSynthesizer>
<CsOptions>
-n -d
</CsOptions>
<CsInstruments>
; Initialize the global variables. 
ksmps = 32
nchnls = 2
0dbfs = 1

instr 1
    a1 inch 1
    kGain cabbageGetValue "gain"

    outs a1*kGain, a1*kGain
endin

</CsInstruments>
<CsScore>
;causes Csound to run for about 7000 years...
i1 0 z
</CsScore>
</CsoundSynthesizer>`;
        }
        else if (type === 'synth') {
            return `
<Cabbage>[
{"type":"form","caption":"Synth","size":{"width":580,"height":300},"pluginId":"def1"},
{"type":"keyboard", "bounds":{"left":10,"top":100,"width":500,"height":100}}
]</Cabbage>
<CsoundSynthesizer>
<CsOptions>
-n -d -+rtmidi=NULL -M0 --midi-key-cps=4 --midi-velocity-amp=5
</CsOptions>
<CsInstruments>
; Initialize the global variables. 
ksmps = 32
nchnls = 2
0dbfs = 1


instr 1
    vco:a = vco(p4, p4)
    outa(voc, vco)
endin

</CsInstruments>
<CsScore>
;causes Csound to run for about 7000 years...
f0 z
</CsScore>
</CsoundSynthesizer>`;
        }
    }
    static getIndexHtml() {
        return `
        <!DOCTYPE html>
<html lang="en">
<head>
    <meta charset="UTF-8">
    <meta name="viewport" content="width=device-width, initial-scale=1.0">
    <title>Welcome to Cabbage</title>
    <link rel="stylesheet" href="cabbage.css">
    <style>
        html,
        body {
            margin: 0;
            padding: 0;
            height: 100%;
            width: 100%;
            overflow: hidden;
            user-select: none;
            /* Prevent text selection globally */
            -webkit-user-select: none;
            /* For Safari */
            -moz-user-select: none;
            /* For Firefox */
            -ms-user-select: none;
            /* For Internet Explorer/Edge */
            cursor: default;
            /* Set default cursor instead of text cursor */
            -webkit-touch-callout: none;
            /* Disable callouts on iOS */
            -webkit-tap-highlight-color: transparent;
            /* Remove tap highlight on iOS */
        }

        /* Ensure all elements inherit the no-select behavior */
        *,
        *::before,
        *::after {
            user-select: none;
            -webkit-user-select: none;
            -moz-user-select: none;
            -ms-user-select: none;
            cursor: inherit;
        }

        /* Allow text selection only on input elements */
        input,
        textarea {
            user-select: text;
            -webkit-user-select: text;
            -moz-user-select: text;
            -ms-user-select: text;
            cursor: text;
        }
    </style>
</head>
<body>
    <script type="module" src="cabbage/widgets/rotarySlider.js"></script>
    <script type="module" src="cabbage/widgets/csoundOutput.js"></script>
    <script type="module" src="cabbage/widgets/fileButton.js"></script>
    <script type="module" src="cabbage/widgets/genTable.js"></script>
    <script type="module" src="cabbage/widgets/groupBox.js"></script>
    <script type="module" src="cabbage/widgets/image.js"></script>
    <script type="module" src="cabbage/widgets/keyboard.js"></script>
    <script type="module" src="cabbage/widgets/numberSlider.js"></script>
    <script type="module" src="cabbage/widgets/optionButton.js"></script>
    <script type="module" src="cabbage/widgets/textEditor.js"></script>
    <script type="module" src="cabbage/widgets/form.js"></script>
    <script type="module" src="cabbage/widgets/label.js"></script>
    <script type="module" src="cabbage/widgets/button.js"></script>
    <script type="module" src="cabbage/widgets/verticalSlider.js"></script>
    <script type="module" src="cabbage/widgets/horizontalSlider.js"></script>
    <script type="module" src="cabbage/widgets/horizontalRangeSlider.js"></script>
    <script type="module" src="cabbage/widgets/comboBox.js"></script>
    <script type="module" src="cabbage/widgets/checkBox.js"></script>
    <script type="module" src="cabbage/widgets/listbox.js"></script>
    <script type="module" src="cabbage/utils.js"></script>
    <script type="module" src="cabbage/cabbage.js"></script>
    <script type="module" src="cabbage/main.js"></script>

    <span class="popup" id="popupValue">50</span>
    <!-- <div id="MainForm" class="form nonDraggable">
    </div> -->
</body>
</html>`;
    }


    /**
     * Validates the Cabbage JSON content in the given document.
     * If validation fails, sets diagnostics and returns false.
     * If validation succeeds, clears diagnostics and returns true.
     * @param editor The document to validate
     * @param textEditor Optional text editor instance
     * @returns true if JSON is valid, false otherwise
     */
    static validateCabbageJSON(editor: vscode.TextDocument, textEditor?: vscode.TextEditor): boolean {
        console.log("validateCabbageJSON called for file:", editor.fileName);
        // Find the text editor if not provided
        const activeTextEditor = textEditor || vscode.window.visibleTextEditors.find(ed => ed.document === editor);
        if (!activeTextEditor) {
            return true; // No editor found, assume valid
        }

        const { content: cabbageContent } = Commands.getCabbageContent(activeTextEditor);
        if (cabbageContent) {
            console.log("Found Cabbage content, parsing...");
            // Extract Cabbage section for position calculation
            const cabbageRegex = /<Cabbage>([\s\S]*?)<\/Cabbage>/;
            const match = editor.getText().match(cabbageRegex);
            let cabbageStartIndex = 0;
            if (match) {
                cabbageStartIndex = match.index! + match[0].indexOf(match[1]);
            }

            try {
                const jsonArray = JSON.parse(cabbageContent);

                // Check for duplicate channels
                const channelMap = new Map<string, number[]>(); // channelId -> array of line numbers
                const diagnostics: vscode.Diagnostic[] = [];

                // Helper function to get channel id from props (handles both old 'channel' and new 'channels' format)
                const getChannelId = (obj: any): string => {
                    if (obj.id) {
                        return obj.id;
                    }
                    if (obj.channels) {
                        if (Array.isArray(obj.channels) && obj.channels[0]) {
                            return obj.channels[0].id;
                        } else if (typeof obj.channels === 'object' && obj.channels[0]) {
                            return obj.channels[0].id;
                        }
                    }
                    return obj.channel || '';
                };

                // Find all channel occurrences and their positions
                jsonArray.forEach((widget: any, widgetIndex: number) => {
                    const channelId = getChannelId(widget);
                    if (channelId) {
                        // Find all occurrences of this channel in the document (both old and new formats)
                        const oldFormatRegex = new RegExp(`"channel"\\s*:\\s*"${channelId.replace(/[.*+?^${}()|[\]\\]/g, '\\$&')}"`, 'g');
                        const newFormatRegex = new RegExp(`"channels"\\s*:\\s*\\[\\s*\\{\\s*"id"\\s*:\\s*"${channelId.replace(/[.*+?^${}()|[\]\\]/g, '\\$&')}"`, 'g');

                        [oldFormatRegex, newFormatRegex].forEach(regex => {
                            let match;
                            while ((match = regex.exec(editor.getText())) !== null) {
                                const matchIndex = match.index;
                                const beforeMatch = editor.getText().substring(0, matchIndex);
                                const lineNumber = beforeMatch.split('\n').length - 1;

                                if (!channelMap.has(channelId)) {
                                    channelMap.set(channelId, []);
                                }
                                if (!channelMap.get(channelId)!.includes(lineNumber)) {
                                    channelMap.get(channelId)!.push(lineNumber);
                                }
                            }
                        });
                    }
                });

                // Create diagnostics for duplicate channels
                for (const [channelId, lineNumbers] of channelMap) {
                    if (lineNumbers.length > 1) {
                        console.log(`Found duplicate channel: ${channelId} on lines: ${lineNumbers.join(', ')}`);
                        // This channel is duplicated
                        for (const lineNumber of lineNumbers) {
                            const lineContent = editor.getText().split('\n')[lineNumber];
                            const range = new vscode.Range(lineNumber, 0, lineNumber, lineContent.length);
                            const diagnostic = new vscode.Diagnostic(
                                range,
                                `Duplicate channel "${channelId}": Channel IDs must be unique`,
                                vscode.DiagnosticSeverity.Error
                            );
                            diagnostics.push(diagnostic);
                        }
                    }
                }

                console.log("Diagnostics created:", diagnostics.length);

                if (diagnostics.length > 0) {
                    console.log("Setting diagnostics and returning false");
                    Commands.setJSONDiagnostics(editor.uri, diagnostics);
                    // Scroll to the first error
                    if (diagnostics.length > 0) {
                        activeTextEditor.revealRange(diagnostics[0].range, vscode.TextEditorRevealType.InCenterIfOutsideViewport);
                    }
                    const duplicateChannels = Array.from(channelMap.keys()).filter(channelId => channelMap.get(channelId)!.length > 1);
                    const errorMsg = `Duplicate channels found: ${duplicateChannels.join(', ')}`;
                    Commands.getOutputChannel().appendLine(errorMsg);
                    Commands.getOutputChannel().show();
                    return false; // Don't proceed if there are duplicate channels
                }

                console.log("No duplicates found, returning true");
                // Clear any previous diagnostics
                Commands.clearJSONDiagnostics(editor.uri);
                return true;
            } catch (error) {
                const errorMessage = error instanceof Error ? error.message : String(error);
                // Clean up the error message to remove position info since we have visual indicators
                const cleanErrorMessage = errorMessage.replace(/\s*at position \d+.*$/, '').replace(/\s*\(line \d+ column \d+\).*$/, '');
                const errorMsg = `JSON Error in Cabbage section: ${cleanErrorMessage}`;
                Commands.getOutputChannel().appendLine(errorMsg);
                Commands.getOutputChannel().show();

                // Set diagnostic for the error
                const positionMatch = errorMessage.match(/at position (\d+)/);
                if (positionMatch && match) {
                    const jsonPosition = parseInt(positionMatch[1]);
                    const documentPosition = cabbageStartIndex + jsonPosition;

                    const beforeError = editor.getText().substring(0, documentPosition);
                    const lines = beforeError.split('\n');
                    let line = lines.length - 1;
                    let column = lines[lines.length - 1].length;

                    // For errors about missing commas or braces, the position is at the unexpected token.
                    // If this looks like a missing comma, highlight the end of the previous line instead.
                    if (errorMessage.includes('Expected \',\'') || errorMessage.includes('Unexpected token') || errorMessage.includes('Unexpected string')) {
                        const currentLine = editor.getText().split('\n')[line];
                        const trimmedStart = currentLine.trimStart();
                        const leadingWhitespace = currentLine.length - trimmedStart.length;

                        // If we're at the beginning of a line (after whitespace), it's likely a missing comma
                        if (column <= leadingWhitespace + 1) {
                            // Highlight the end of the previous line where comma should be
                            if (line > 0) {
                                const prevLine = editor.getText().split('\n')[line - 1];
                                const prevLineEnd = prevLine.length;
                                line = line - 1;
                                column = Math.max(0, prevLineEnd - 1);
                            }
                        }
                    }

                    // Create a range that highlights the entire line for emphasis
                    const allLines = editor.getText().split('\n');
                    const errorLineContent = allLines[line];
                    const range = new vscode.Range(line, 0, line, errorLineContent.length);
                    // Clean up the error message to remove position info since we have visual indicators
                    const cleanErrorMessage = errorMessage.replace(/\s*at position \d+.*$/, '').replace(/\s*\(line \d+ column \d+\).*$/, '');

                    const diagnostic = new vscode.Diagnostic(
                        range,
                        `Cabbage JSON Error: ${cleanErrorMessage}`,
                        vscode.DiagnosticSeverity.Error
                    );
                    Commands.setJSONDiagnostics(editor.uri, [diagnostic]);

                    // Scroll to the error location
                    activeTextEditor.revealRange(range, vscode.TextEditorRevealType.InCenterIfOutsideViewport);
                }

                return false; // Don't send to webview if JSON is invalid
            }
        } else {
            console.log("No Cabbage content found");
            // Clear diagnostics if no Cabbage content
            Commands.clearJSONDiagnostics(editor.uri);
            return true;
        }
    }

    /**
     * Scans a directory for custom widget files and extracts their metadata.
     * @param directory The absolute path to the directory to scan
     * @returns Array of widget file information objects
     */
    static async scanForCustomWidgets(directory: string): Promise<Array<{ filename: string, className: string, widgetType: string }>> {
        const widgets: Array<{ filename: string, className: string, widgetType: string }> = [];

        // List of built-in widget types to skip (these shouldn't be registered as custom widgets)
        const builtInWidgets = [
            'rotarySlider', 'horizontalSlider', 'horizontalRangeSlider', 'verticalSlider', 'numberSlider',
            'keyboard', 'form', 'button', 'fileButton', 'infoButton', 'optionButton',
            'genTable', 'label', 'image', 'listBox', 'comboBox', 'groupBox', 'checkBox',
            'csoundOutput', 'textEditor', 'xyPad'
        ];

        try {
            if (!fs.existsSync(directory)) {
                return widgets;
            }

            const files = fs.readdirSync(directory);

            for (const file of files) {
                // Only process .js files, skip template and test files
                if (!file.endsWith('.js') ||
                    file.includes('Template') ||
                    file.includes('test') ||
                    file.startsWith('.')) {
                    continue;
                }

                const filePath = path.join(directory, file);
                const stats = fs.statSync(filePath);

                if (!stats.isFile()) {
                    continue;
                }

                try {
                    const content = fs.readFileSync(filePath, 'utf8');
                    const widgetInfo = this.extractWidgetInfoFromFile(content);

                    if (widgetInfo) {
                        // Skip built-in widgets - only register actual custom widgets
                        if (builtInWidgets.includes(widgetInfo.widgetType)) {
                            console.log(`Cabbage: Skipping built-in widget: ${widgetInfo.widgetType} in ${file}`);
                            continue;
                        }

                        widgets.push({
                            filename: file,
                            className: widgetInfo.className,
                            widgetType: widgetInfo.widgetType
                        });
                        console.log(`Cabbage: Found custom widget: ${widgetInfo.widgetType} in ${file}`);
                    }
                } catch (error) {
                    console.error(`Cabbage: Error reading widget file ${file}:`, error);
                }
            }
        } catch (error) {
            console.error(`Cabbage: Error scanning directory ${directory}:`, error);
        }

        return widgets;
    }

    /**
     * Extracts widget class name and type from file content.
     * @param content The JavaScript file content
     * @returns Object with className and widgetType, or null
     */
    static extractWidgetInfoFromFile(content: string): { className: string, widgetType: string } | null {
        try {
            // Match: export class ClassName
            const classMatch = content.match(/export\s+class\s+(\w+)/);
            if (!classMatch) {
                return null;
            }

            const className = classMatch[1];

            // Try to find widget type from the constructor
            // Look for: "type": "widgetType"
            const typeMatch = content.match(/"type"\s*:\s*"(\w+)"/);

            // If no type found in props, use lowercase class name as fallback
            const widgetType = typeMatch ? typeMatch[1] : className.charAt(0).toLowerCase() + className.slice(1);

            return { className, widgetType };
        } catch (error) {
            console.error('Cabbage: Error extracting widget info:', error);
            return null;
        }
    }

    /**
     * Gets custom widget directories from settings, excluding the default extension source.
     * Returns paths to the cabbage/widgets subdirectories within each custom directory.
     * @returns Array of custom widget directory paths (pointing to cabbage/widgets subdirs)
     */
    static async getCustomWidgetDirectories(): Promise<string[]> {
        const settings = await Settings.getCabbageSettings();
        const defPath = Settings.getPathJsSourceDir();
        const jsSource = settings['currentConfig']['jsSourceDir'];

        const dirs: string[] = Array.isArray(jsSource)
            ? jsSource as string[]
            : (typeof jsSource === 'string' && jsSource.length > 0)
                ? [jsSource as string]
                : [];

        // Filter to only custom directories (not the default extension src path)
        // and append /cabbage/widgets to each
        return dirs
            .filter(d => d !== defPath)
            .map(d => path.join(d, 'cabbage', 'widgets'));
    }
}<|MERGE_RESOLUTION|>--- conflicted
+++ resolved
@@ -22,74 +22,6 @@
 interface Widget { type: string; bounds?: { top: number; left: number; width: number; height: number }; channels?: WidgetChannel[]; size?: { width: number; height: number }; text?: string | string[]; tableNumber?: number }
 
 export class ExtensionUtils {
-
-    // Map of pending default requests from extension -> webview
-    private static pendingDefaultRequests: Map<string, { resolve: (v: any) => void, reject: (e: any) => void, timer?: NodeJS.Timeout }> = new Map();
-    // Cache of defaults per widget type to avoid repeated RPCs
-    private static defaultsCache: Map<string, any> = new Map();
-
-    private static generateRequestId(): string {
-        return `${Date.now().toString(36)}-${Math.random().toString(36).slice(2, 9)}`;
-    }
-
-    /**
-     * Request default props for a widget type from the webview (RPC).
-     * Resolves to the defaults object or null on timeout/error.
-     */
-    static requestDefaults(panel: vscode.WebviewPanel | undefined, type: string, timeoutMs: number = 2000): Promise<any> {
-        // Return cached value if present
-        if (!panel) { return Promise.resolve(null); }
-        if (this.defaultsCache.has(type)) {
-            return Promise.resolve(this.defaultsCache.get(type));
-        }
-
-        return new Promise((resolve, reject) => {
-            try {
-                const requestId = this.generateRequestId();
-                const timer = setTimeout(() => {
-                    // Timeout: cleanup and reject
-                    const entry = this.pendingDefaultRequests.get(requestId);
-                    if (entry) {
-                        entry.reject(new Error('timeout'));
-                        this.pendingDefaultRequests.delete(requestId);
-                    }
-                }, timeoutMs);
-
-                this.pendingDefaultRequests.set(requestId, { resolve, reject, timer });
-                // Debug log
-                try {
-                    Commands.getOutputChannel().appendLine(`Extension: requesting defaults for type='${type}' (id=${requestId})`);
-                } catch (e) { /* ignore */ }
-
-                panel.webview.postMessage({ command: 'requestDefaults', requestId, type });
-            } catch (err) {
-                try { Commands.getOutputChannel().appendLine(`Extension: requestDefaults failed to post message: ${err}`); } catch (e) { }
-                return resolve(null);
-            }
-        });
-    }
-
-    /**
-     * Internal: resolve a pending defaults request coming from the webview.
-     */
-    static handleDefaultsResponse(requestId: string, defaults: any, type?: string) {
-        const entry = this.pendingDefaultRequests.get(requestId);
-        if (!entry) { return; }
-        if (entry.timer) { clearTimeout(entry.timer); }
-        try {
-            Commands.getOutputChannel().appendLine(`Extension: received defaults response for requestId=${requestId} - ${defaults ? JSON.stringify(Object.keys(defaults)) : String(defaults)}`);
-        } catch (e) { /* ignore */ }
-        entry.resolve(defaults);
-        // cache defaults by provided type or by defaults.type if present
-        try {
-            const cacheKey = (typeof type === 'string' && type) ? type : (defaults && defaults.type ? defaults.type : null);
-            if (cacheKey) {
-                this.defaultsCache.set(cacheKey, defaults);
-            }
-        } catch (e) { /* ignore */ }
-        this.pendingDefaultRequests.delete(requestId);
-    }
-
 
     /**
      * Cache of parsed default props keyed by widget type.
@@ -559,41 +491,7 @@
         }
 
         const originalText = document.getText();
-        // Ask webview for canonical default props for this widget type (used for filtering)
-        let defaultProps = {} as WidgetProps;
-        if (panel && props && typeof props.type === 'string') {
-            try {
-                // Try a few times because the webview may not have finished registering widget constructors yet
-                const maxAttempts = 3;
-                let attempt = 0;
-                let rsp: any = null;
-                while (attempt < maxAttempts) {
-                    attempt++;
-                    try {
-                        rsp = await ExtensionUtils.requestDefaults(panel, props.type);
-                    } catch (e) {
-                        rsp = null;
-                    }
-                    if (rsp && typeof rsp === 'object') {
-                        defaultProps = rsp as WidgetProps;
-                        break;
-                    }
-                    // small backoff
-                    await new Promise(res => setTimeout(res, 150));
-                }
-                if (!defaultProps || Object.keys(defaultProps).length === 0) {
-                    // final fallback - empty defaults
-                    defaultProps = {} as WidgetProps;
-                }
-            } catch (err) {
-                // ignore - fallback to empty defaults
-                console.warn('Failed to obtain defaults from webview:', err);
-            }
-        }
-
-
-<<<<<<< HEAD
-=======
+
         // Default props are only used for filtering - we don't need them in the extension
         // The webview will handle actual widget defaults
         // Use any cached default props discovered at activation time.
@@ -606,7 +504,6 @@
             // Fall back to empty defaults if cache lookup fails
             defaultProps = {} as WidgetProps;
         }
->>>>>>> 4ed1d47e
 
         const cleanedText = ExtensionUtils.removeWarningComment(originalText);
         const cabbageRegexWithWarning = /<\!--[\s\S]*?Warning:[\s\S]*?--\>[\s\n]*<Cabbage>([\s\S]*?)<\/Cabbage>/;
@@ -806,7 +703,6 @@
         }
         return formattedCabbageText;
     }
-
 
     static formatNonCabbageContent(lines: string[], indentString: string): string[] {
         let indents = 0; // Tracks current indentation level
