--- conflicted
+++ resolved
@@ -46,10 +46,6 @@
     }
 
     pointerDown() {
-<<<<<<< HEAD
-        console.log("Image clicked!");
-=======
->>>>>>> 2b56f306
         this.props.value = this.props.value === this.props.max ? this.props.min : this.props.max;
         const msg = { paramIdx: this.parameterIndex, channel: this.props.channel, value: this.props.value, channelType: "number" };
         Cabbage.sendParameterUpdate(this.vscode, msg);
