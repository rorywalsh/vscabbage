--- conflicted
+++ resolved
@@ -17,13 +17,8 @@
       "colour": {
             "fill": "#004c6b"
         },
-<<<<<<< HEAD
-      "channel": "MainForm",
-      "channelConfig":"2-2"
-=======
       "channelConfig":"2-2",
       "channel": "MainForm"
->>>>>>> d436573e
     };
 
   }
