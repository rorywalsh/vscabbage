--- conflicted
+++ resolved
@@ -212,13 +212,12 @@
         "category": "Cabbage"
       },
       {
-<<<<<<< HEAD
         "command": "cabbage.jumpToWidgetObject",
-        "title": "Jump to widget definition",
-=======
+        "title": "Jump to widget definition"
+      },
+      {
         "command": "cabbage.goToDefinition",
         "title": "Go to widget definition",
->>>>>>> 6199da13
         "category": "Cabbage"
       }
     ]
