#!/bin/bash

<<<<<<< HEAD
# Set the source directories
SRC_DIR="./src/*"
CSS_FILE="./media/cabbage.css"

# Check if running on Windows (CYGWIN, MSYS, or WSL) or macOS/Linux
if [[ "$OSTYPE" == "msys"* || "$OSTYPE" == "cygwin"* || "$OSTYPE" == "win32" || "$OSTYPE" == "win64" ]]; then
    DEST_DIR="/c/ProgramData/CabbageAudio/CabbagePluginEffect"
else
    DEST_DIR="/Users/rwalsh/Library/CabbageAudio/CabbagePluginEffect"
fi

# Copy files from the source directory to the destination
cp -rfv $SRC_DIR "$DEST_DIR"
cp -rfv $CSS_FILE "$DEST_DIR"
=======
# Define the target directory
TARGET_DIR="/Users/rwalsh/Library/CabbageAudio/CabbageVST3Effect/cabbage/"
TARGET_CSS_DIR="/Users/rwalsh/Library/CabbageAudio/CabbageVST3Effect/"

# Check if the target directory exists, and create it if it doesn't
if [ ! -d "$TARGET_DIR" ]; then
    echo "Target directory $TARGET_DIR does not exist. Creating it."
    mkdir -p "$TARGET_DIR"
else
    echo "Target directory $TARGET_DIR already exists."
fi

# Copy the source files
cp -rfv ./src/cabbage/* "$TARGET_DIR"
cp -rfv ./media/cabbage.css "$TARGET_CSS_DIR"
>>>>>>> 6dd26ed6
<|MERGE_RESOLUTION|>--- conflicted
+++ resolved
@@ -1,24 +1,13 @@
 #!/bin/bash
 
-<<<<<<< HEAD
-# Set the source directories
-SRC_DIR="./src/*"
-CSS_FILE="./media/cabbage.css"
-
-# Check if running on Windows (CYGWIN, MSYS, or WSL) or macOS/Linux
+# Define the target directory
 if [[ "$OSTYPE" == "msys"* || "$OSTYPE" == "cygwin"* || "$OSTYPE" == "win32" || "$OSTYPE" == "win64" ]]; then
-    DEST_DIR="/c/ProgramData/CabbageAudio/CabbagePluginEffect"
+    TARGET_DIR="/c/ProgramData/CabbageAudio/CabbageVST3Effect/cabbage/"
+    TARGET_CSS_DIR="/c/ProgramData/CabbageAudio/CabbageVST3Effect/"
 else
-    DEST_DIR="/Users/rwalsh/Library/CabbageAudio/CabbagePluginEffect"
+    TARGET_DIR="/Users/rwalsh/Library/CabbageAudio/CabbageVST3Effect/cabbage/"
+    TARGET_CSS_DIR="/Users/rwalsh/Library/CabbageAudio/CabbageVST3Effect/"
 fi
-
-# Copy files from the source directory to the destination
-cp -rfv $SRC_DIR "$DEST_DIR"
-cp -rfv $CSS_FILE "$DEST_DIR"
-=======
-# Define the target directory
-TARGET_DIR="/Users/rwalsh/Library/CabbageAudio/CabbageVST3Effect/cabbage/"
-TARGET_CSS_DIR="/Users/rwalsh/Library/CabbageAudio/CabbageVST3Effect/"
 
 # Check if the target directory exists, and create it if it doesn't
 if [ ! -d "$TARGET_DIR" ]; then
@@ -30,5 +19,4 @@
 
 # Copy the source files
 cp -rfv ./src/cabbage/* "$TARGET_DIR"
-cp -rfv ./media/cabbage.css "$TARGET_CSS_DIR"
->>>>>>> 6dd26ed6
+cp -rfv ./media/cabbage.css "$TARGET_CSS_DIR"