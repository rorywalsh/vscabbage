name: Build and Package Extensions

on:
  push:
    branches:
      - '**' # Trigger on pushes to all branches
  pull_request:
    branches:
      - develop # Trigger on pull requests to develop branch

jobs:
  generate_tag:
    runs-on: ubuntu-latest
    outputs:
      version: ${{ steps.generate_version.outputs.version }}
    steps:
      - name: Checkout Repository
        uses: actions/checkout@v3
        with:
          fetch-depth: 0 # Fetch all history for accurate tagging

      - name: Generate Unique Version Tag
        id: generate_version
        run: |
          # Fetch tags
          git fetch --tags

          # Get the latest tag (if no tag exists, default to 1.0.0-alpha)
          last_tag=$(git describe --tags --abbrev=0 2>/dev/null || echo "1.0.0-alpha")
          echo "Last tag: $last_tag"

          # Extract major, minor, patch
          if [[ "$last_tag" =~ ^([0-9]+)\.([0-9]+)\.([0-9]+)(-[a-zA-Z0-9.-]+)?$ ]]; then
            major=${BASH_REMATCH[1]}
            minor=${BASH_REMATCH[2]}
            patch=${BASH_REMATCH[3]}
            label=${BASH_REMATCH[4]}
          else
            echo "Invalid tag format. Defaulting to 1.0.0-alpha."
            major=0
            minor=0
            patch=0
            label="-alpha"
          fi 

          # Increment patch version and append alpha label
          new_patch=$((patch + 1))
          new_version="${major}.${minor}.${new_patch}-alpha"
          echo "New version: $new_version"

          # Set the new version as an output
          echo "::set-output name=version::$new_version"

  build_macos:
    needs: generate_tag
    runs-on: macos-latest
       # Ensure it only runs on main, or when run_build is passed to commit message
    if: github.ref == 'refs/heads/main' || contains(github.event.head_commit.message, 'run_build') 
    steps:
      - name: Checkout source code for cabbage3
        uses: actions/checkout@v2
        with:
          repository: rorywalsh/cabbage3
          path: cabbage3
          ref: develop
          fetch-depth: 1
          submodules: true

      - name: Verify cabbage3 directory
        run: |
          ls -l
          ls -l cabbage3

      - name: Set Up Signing Certificate  
        uses: apple-actions/import-codesign-certs@v3
        with: 
          p12-file-base64: ${{ secrets.CERTIFICATE_P12 }}
          p12-password: ${{ secrets.CERTIFICATE_PASSWORD }}

      - name: Download CsoundLib64 Package
        run: |
          # Download the package using curl
          curl -L -o csound-7.zip "https://www.dropbox.com/scl/fi/d5hnkcecizlwgvnaw1yjy/csound-7.zip?rlkey=pf9v3ucfo8hecyl5ahbacr0a0&dl=1"
          
          # Extract the zip file
          unzip csound-7.zip -d csound-7

          # Verify the file exists
          ls -l csound-7/CsoundLib64-7.0-vanilla-universal.pkg

          # Make the downloaded file executable
          chmod +x csound-7/CsoundLib64-7.0-vanilla-universal.pkg

          # Install the package
          sudo installer -pkg csound-7/CsoundLib64-7.0-vanilla-universal.pkg -target /

      - name: Configure build for cabbage3
        run: |
          cd cabbage3
          cmake -GXcode -B build -S . -DCMAKE_OSX_DEPLOYMENT_TARGET="10.15"

      - name: Build macOS app for cabbage3
        run: |
          cd cabbage3
          cmake --build build --config Debug


      # - name: Sign binaries
      #   env:
      #     APPLE_DEVELOPER_TEAM_ID: ${{ secrets.APPLE_DEVELOPER_TEAM_ID }}
      #   run: |
      #     cd cabbage3/build
      #     codesign --force -s "${APPLE_DEVELOPER_TEAM_ID}" -v CabbageApp/out/CabbageApp.app --deep --strict --options=runtime --timestamp
      #     codesign --force -s "${APPLE_DEVELOPER_TEAM_ID}" -v CabbageVST3Effect/out/CabbageVST3Effect.vst3 --deep --strict --options=runtime --timestamp
      #     # codesign --force -s "${APPLE_DEVELOPER_TEAM_ID}" -v CabbageStandaloneApp/out/CabbageStandaloneApp.app --deep --strict --options=runtime --timestamp

      # Upload only the required files as individual artifacts
      - name: Upload Cabbage build files as artifacts
        uses: actions/upload-artifact@v4
        with:
          name: CabbageAUv2Effect.component
          path: cabbage3/build/CabbageAUv2Effect/out/CabbageAUv2Effect.component
          retention-days: 1
          if-no-files-found: ignore

      # - uses: actions/upload-artifact@v4
      #   with:
      #     name: CabbageAUv2Synth.component
      #     path: cabbage3/build/CabbageAUv2Synth/out/CabbageAUv2Synth.component
      #     if-no-files-found: ignore

      - uses: actions/upload-artifact@v4
        with:
          name: CabbageApp.app
          path: cabbage3/build/CabbageApp/out/CabbageApp.app
          retention-days: 1
          if-no-files-found: ignore

      - uses: actions/upload-artifact@v4
        with:
          name: CabbageStandaloneApp.app
          path: cabbage3/build/CabbageStandaloneApp/out/CabbageStandaloneApp.app
          retention-days: 1
          if-no-files-found: ignore

      - uses: actions/upload-artifact@v4
        with:
          name: CabbageVST3Effect.vst3
          path: cabbage3/build/CabbageVST3Effect/out/CabbageVST3Effect.vst3
          retention-days: 1
          if-no-files-found: ignore

      - uses: actions/upload-artifact@v4
        with:
          name: CabbageVST3Synth.vst3
          path: cabbage3/build/CabbageVST3Synth/out/CabbageVST3Synth.vst3
          retention-days: 1
          if-no-files-found: ignore


      # Checkout source code for vscabbage
      - name: Checkout source code for vscabbage
        uses: actions/checkout@v1
        with:
          fetch-depth: 1
          submodules: true

      # Create CabbageBundle folder
      - name: Create CabbageBundle folder
        run: |
          mkdir -p "./src/CabbageBundle"
          cd src
          ls

      # Download and copy the required artifacts into the vscabbage src directory
      - name: Downloading CabbageApp
        uses: actions/download-artifact@v4
        with:
          name: CabbageApp.app
          path: "./src/CabbageBundle/CabbageApp.app"
        continue-on-error: true

      - name: Downloading CabbageVST3Effect
        uses: actions/download-artifact@v4
        with:
          name: CabbageVST3Effect.vst3
          path: "./src/CabbageBundle/CabbageVST3Effect.vst3"
        continue-on-error: true

      # - name: Downloading CabbageAUv2Synth
      #   uses: actions/download-artifact@v4
      #   with:
      #     name: CabbageAUv2Synth.component
      #     path: "./src/CabbageBundle/CabbageAUv2Synth.component"
      #   continue-on-error: true

      - name: Downloading CabbageAUv2Effect
        uses: actions/download-artifact@v4
        with:
          name: CabbageAUv2Effect.component
          path: "./src/CabbageBundle/CabbageAUv2Effect.component"
        continue-on-error: true

      - name: Downloading CabbageVST3Synth
        uses: actions/download-artifact@v4
        with:
          name: CabbageVST3Synth.vst3
          path: "./src/CabbageBundle/CabbageVST3Synth.vst3"
        continue-on-error: true

      - name: Set up Node.js (v18) on macOS
        uses: actions/setup-node@v3
        with:
          node-version: '18'

      - name: Install dependencies on macOS
        run: npm install

      - name: Install vsce on macOS
        run: npm install -g @vscode/vsce

      - name: Build and package extension on macOS
        run: vsce package --out vscabbage-${{ needs.generate_tag.outputs.version }}-macos.vsix

      - name: Upload VSIX artifact from macOS
        uses: actions/upload-artifact@v4
        with:
          name: vscabbage-extension-macos
          path: vscabbage-${{ needs.generate_tag.outputs.version }}-macos.vsix

# ========================================================================================
#  Windows build job
# ========================================================================================

  build_windows:
    needs: generate_tag
    runs-on: windows-latest
    # Ensure it only runs on main, or when run_build is passed to commit message
    if: github.ref == 'refs/heads/main' || contains(github.event.head_commit.message, 'run_build') 
    steps:
      - name: Checkout source code for cabbage3
        uses: actions/checkout@v2
        with:
          repository: rorywalsh/cabbage3
          path: cabbage3
          ref: develop
          fetch-depth: 1
          submodules: true

      - name: Verify cabbage3 directory
        shell: cmd
        run: |
          ls -l
          ls -l cabbage3

      - name: Download and Extract Csound
        shell: pwsh
        run: |
          Invoke-WebRequest -Uri "https://dl.dropboxusercontent.com/scl/fi/18ppri60nupdrwyo1zt1x/csound-7.exe?rlkey=m6592gt8pfkhvirnl17rbrwfh&st=cml9vetz" -OutFile "csound-7.exe"

      - name: Install Csound
        shell: pwsh
        run: |
          Start-Process -FilePath ".\csound-7.exe" -ArgumentList "/VERYSILENT" -Wait -Verb RunAs

      - name: Wait for Installation to Complete
        shell: pwsh
        run: |
          Start-Sleep -Seconds 5

      - name: Wait for Installation to Complete
        shell: pwsh
        run: |
          Start-Sleep -Seconds 5

      - name: Verify Csound
        run: |
          ls "C:\Program Files\Csound7"
          ls "C:\Program Files\Csound7\lib"
<<<<<<< HEAD
          ls "C:\Program Files\Csound7\include"
          ls "C:\Program Files\Csound7\include\csound"
=======
          ls "C:\Program Files\Csound7\include/csound"
>>>>>>> 1ef1e9d6

      - name: Configure build
        shell: cmd
        run: |
          ls -l
          cd cabbage3
          cmake -G "Visual Studio 17 2022" -S . -B build 
        
      - name: Build 
        shell: cmd
        run: |
          ls -l
          cd cabbage3
          cmake --build build --config Debug
        continue-on-error: true

      - name: Verify builds
        shell: cmd
        run: |
          cd cabbage3
          echo "Checking if the build artifacts exist for CabbageApp"
          ls build/CabbageApp
          tree build/CabbageApp
          echo "Checking if the build artifacts exist for CabbageVST3Synth/Effect"
          ls build/CabbageVST3Effect/out
          ls build/CabbageVST3Synth/out

      - name: Upload CabbageApp
        uses: actions/upload-artifact@v4
        with:
          name: CabbageApp.exe
          path: cabbage3/build/CabbageApp/CabbageApp.exe
          retention-days: 1
          if-no-files-found: ignore

      # - uses: actions/upload-artifact@v4
      #   with:
      #     name: CabbageStandaloneApp.app
      #     path: cabbage3/build/CabbageStandaloneApp/out/CabbageStandaloneApp.app
      #     retention-days: 1
      #     if-no-files-found: ignore
      - name: Upload CabbageVST3Effect
        uses: actions/upload-artifact@v4
        with:
          name: CabbageVST3Effect_x64.vst3
          path: cabbage3/build/CabbageVST3Effect/out/CabbageVST3Effect.vst3
          retention-days: 1
          if-no-files-found: ignore

      - name: Upload CabbageVST3Synth
        uses: actions/upload-artifact@v4
        with:
          name: CabbageVST3Synth_x64.vst3
          path: cabbage3/build/CabbageVST3Synth/out/CabbageVST3Synth.vst3
          retention-days: 1
          if-no-files-found: ignore



      - name: Checkout source code for vscabbage
        uses: actions/checkout@v1
        with:
          fetch-depth: 1
          submodules: true

      - name: Set up Node.js (v18) on Windows
        uses: actions/setup-node@v3
        with:
          node-version: '18'

      - name: Install dependencies on Windows
        run: npm install

      # Create CabbageBundle folder
      - name: Create CabbageBundle folder
        run: |
          mkdir -p "./src/CabbageBundle"
          cd src
          ls

      # Download and copy the required artifacts into the vscabbage src directory
      - name: Downloading CabbageApp
        uses: actions/download-artifact@v4
        with:
          name: CabbageApp.exe
          path: "./src/CabbageBundle"
        continue-on-error: true

      - name: Downloading CabbageVST3Effect
        uses: actions/download-artifact@v4
        with:
          name: CabbageVST3Effect_x64.vst3
          path: "./src/CabbageBundle/CabbageVST3Effect_x64.vst3"
        continue-on-error: true

      - name: Downloading CabbageVST3Synth
        uses: actions/download-artifact@v4
        with:
          name: CabbageVST3Synth_x64.vst3
          path: "./src/CabbageBundle/CabbageVST3Synth_x64.vst3"
        continue-on-error: true

      - name: Install vsce on Windows
        run: npm install -g @vscode/vsce

      - name: Build and package extension on Windows
        run: vsce package --out vscabbage-${{ needs.generate_tag.outputs.version }}-windows.vsix

      - name: Upload VSIX artifact from Windows
        uses: actions/upload-artifact@v4
        with:
          name: vscabbage-extension-windows
          path: vscabbage-${{ needs.generate_tag.outputs.version }}-windows.vsix

  #steps to tag and release artifacts
  release:
    needs: [build_macos, build_windows, generate_tag]
    runs-on: ubuntu-latest
     # Releases can only be built from the main branch, but artefacts can be created from any branch
    if: github.ref == 'refs/heads/main'

    steps:
      - name: Checkout Repository
        uses: actions/checkout@v3
        with:
          fetch-depth: 0 # Fetch all history for accurate tagging

      - name: Download macOS VSIX
        uses: actions/download-artifact@v4
        with:
          name: vscabbage-extension-macos
          path: ./release

      - name: Download Windows VSIX
        uses: actions/download-artifact@v4
        with:
          name: vscabbage-extension-windows
          path: ./release

      - name: Verify Artifacts
        run: |
          echo "Listing artifacts:"
          ls -lh ./release
        continue-on-error: true

      - name: Create GitHub Pre-Release
        run: |
          VERSION="${{ needs.generate_tag.outputs.version }}"
          LAST_COMMIT_MESSAGE=$(git log -1 --pretty=%B)
          gh release create $VERSION ./release/vscabbage-${{ needs.generate_tag.outputs.version }}-macos.vsix ./release/vscabbage-${{ needs.generate_tag.outputs.version }}-windows.vsix \
            --title "$VERSION" \
            --notes "$LAST_COMMIT_MESSAGE" \
            --prerelease
        env:
          GITHUB_TOKEN: ${{ secrets.GITHUB_TOKEN }}



      - name: List and Delete Old Git Tags and Releases
        run: |
          # Fetch all tags
          git fetch --tags
          
          # Get a list of all tags sorted by creation date, most recent first
          tags=$(git for-each-ref --sort=-creatordate --format='%(refname:short)' refs/tags)
          
          # Convert to array
          tags_array=($tags)
          
          # Get the count of all tags
          total_tags=${#tags_array[@]}
          
          tags_to_keep=2
          echo "Total tags: $total_tags"

          # Check if there are more than tags_to_keep tags
          if [ $total_tags -gt $tags_to_keep ]; then
            # Calculate how many tags need to be deleted
            tags_to_delete_count=$((total_tags - tags_to_keep))
            
            echo "Deleting $tags_to_delete_count old tags and their associated releases..."

            # Delete the old tags and associated releases
            for ((i=tags_to_keep; i<total_tags; i++)); do
              old_tag=${tags_array[$i]}
              echo "Deleting tag and release: $old_tag"
              
              # Delete the GitHub release associated with the tag
              gh release delete $old_tag --yes || echo "No release found for $old_tag"
              
              # Delete the tag locally
              git tag -d $old_tag
              
              # Delete the tag remotely
              git push origin :refs/tags/$old_tag
            done
          else
            echo "Less than or equal to $tags_to_keep tags present. No tags or releases deleted."
          fi
        env:
          GITHUB_TOKEN: ${{ secrets.GITHUB_TOKEN }}<|MERGE_RESOLUTION|>--- conflicted
+++ resolved
@@ -259,30 +259,19 @@
           Invoke-WebRequest -Uri "https://dl.dropboxusercontent.com/scl/fi/18ppri60nupdrwyo1zt1x/csound-7.exe?rlkey=m6592gt8pfkhvirnl17rbrwfh&st=cml9vetz" -OutFile "csound-7.exe"
 
       - name: Install Csound
-        shell: pwsh
-        run: |
-          Start-Process -FilePath ".\csound-7.exe" -ArgumentList "/VERYSILENT" -Wait -Verb RunAs
+        run: |
+          Start-Sleep -Seconds 5
 
       - name: Wait for Installation to Complete
         shell: pwsh
         run: |
           Start-Sleep -Seconds 5
 
-      - name: Wait for Installation to Complete
-        shell: pwsh
-        run: |
-          Start-Sleep -Seconds 5
-
       - name: Verify Csound
         run: |
           ls "C:\Program Files\Csound7"
           ls "C:\Program Files\Csound7\lib"
-<<<<<<< HEAD
-          ls "C:\Program Files\Csound7\include"
           ls "C:\Program Files\Csound7\include\csound"
-=======
-          ls "C:\Program Files\Csound7\include/csound"
->>>>>>> 1ef1e9d6
 
       - name: Configure build
         shell: cmd
